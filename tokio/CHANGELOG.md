--- conflicted
+++ resolved
@@ -1,4 +1,3 @@
-<<<<<<< HEAD
 # 1.44.1 (March 13th, 2025)
 
 ### Fixed
@@ -85,7 +84,7 @@
 [#7185]: https://github.com/tokio-rs/tokio/pull/7185
 [#7186]: https://github.com/tokio-rs/tokio/pull/7186
 [#7192]: https://github.com/tokio-rs/tokio/pull/7192
-=======
+
 # 1.43.1 (April 2nd, 2025)
 
 This release fixes a soundness issue in the broadcast channel. The channel
@@ -99,7 +98,6 @@
 - sync: synchronize `clone()` call in broadcast channel ([#7232])
 
 [#7232]: https://github.com/tokio-rs/tokio/pull/7232
->>>>>>> a7b658c3
 
 # 1.43.0 (Jan 8th, 2025)
 
